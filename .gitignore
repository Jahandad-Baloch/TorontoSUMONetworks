--- conflicted
+++ resolved
@@ -1,16 +1,29 @@
+# Python
 __pycache__/
 *.pyc
+
+# Logs
 *.log
+
+# Virtual Environment
 .venv/
-<<<<<<< HEAD
-=======
-backups/
->>>>>>> 0c4d63e9
+
+# Data directories
 data/simulation_output/
 data/processed/
 data/sumo_networks/
 data/raw/
+
+# IDE
 .vscode/
+
+# Compressed files
 *.zip
 *.gz
-*.tar+*.tar
+
+# Additional patterns for large files
+*.pem
+*.csv
+*.json
+*.geojson